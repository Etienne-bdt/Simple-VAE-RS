--- conflicted
+++ resolved
@@ -118,7 +118,6 @@
         )
         # Replace Linear layers with Conv-based alternatives
         self.u_to_z = nn.Sequential(
-<<<<<<< HEAD
             nn.Unflatten(1, (self.latent_size_y // 4, 2, 2)),
             nn.Conv2d(
                 self.latent_size_y // 4,
@@ -129,16 +128,10 @@
             nn.Conv2d(
                 self.latent_size_y // 4, self.latent_size // 4, kernel_size=3, padding=1
             ),
-=======
-            nn.Unflatten(1, (self.latent_size_y, 1, 1)),
-            nn.Conv2d(self.latent_size_y, self.latent_size_y * 2, kernel_size=1),
-            nn.Conv2d(self.latent_size_y * 2, self.latent_size, kernel_size=1),
->>>>>>> 99e2ec4a
             nn.Flatten(1),
         )
 
         self.mu_u_y_to_z = nn.Sequential(
-<<<<<<< HEAD
             nn.Unflatten(1, (self.latent_size * 2 // 64, 8, 8)),
             nn.Conv2d(
                 self.latent_size * 2 // 64,
@@ -162,17 +155,6 @@
             nn.Conv2d(
                 self.latent_size // 64, self.latent_size // 64, kernel_size=3, padding=1
             ),
-=======
-            nn.Unflatten(1, (self.latent_size * 2, 1, 1)),
-            nn.Conv2d(self.latent_size * 2, self.latent_size, kernel_size=1),
-            nn.Conv2d(self.latent_size, self.latent_size, kernel_size=1),
-            nn.Flatten(1),
-        )
-        self.logvar_u_y_to_z = nn.Sequential(
-            nn.Unflatten(1, (self.latent_size * 2, 1, 1)),
-            nn.Conv2d(self.latent_size * 2, self.latent_size, kernel_size=1),
-            nn.Conv2d(self.latent_size, self.latent_size, kernel_size=1),
->>>>>>> 99e2ec4a
             nn.Flatten(1),
             nn.Hardtanh(-7, 7),
         )
