#!/bin/sh

#SBATCH --nodes=1
#SBATCH --time=1-00:00:00
#SBATCH --job-name=Conditionnal_VAE
#SBATCH -o ./slurm_logs/slurm.%j.out # STDOUT
#SBATCH -e ./slurm_logs/slurm.%j.err # STDERR
#SBATCH --partition=gpu
#SBATCH --nodelist=gpu02
#SBATCH --gres=gpu:1
#SBATCH --ntasks-per-node=1
#SBATCH --cpus-per-task=6

module load python/3.8

source activate vae-rs

export SCRATCH="/scratch/disc/e.bardet/"

<<<<<<< HEAD
python train.py --patch_size 64 --batch_size 2 --pre_epochs 0
=======
python train.py --patch_size 64 --batch_size 2 --pre_epochs 0 
>>>>>>> a332ebd3
<|MERGE_RESOLUTION|>--- conflicted
+++ resolved
@@ -17,8 +17,4 @@
 
 export SCRATCH="/scratch/disc/e.bardet/"
 
-<<<<<<< HEAD
-python train.py --patch_size 64 --batch_size 2 --pre_epochs 0
-=======
-python train.py --patch_size 64 --batch_size 2 --pre_epochs 0 
->>>>>>> a332ebd3
+python train.py --patch_size 64 --batch_size 2 --pre_epochs 0